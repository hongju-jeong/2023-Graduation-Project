--- conflicted
+++ resolved
@@ -1,5 +1,4 @@
 # 2023-Graduation-Project
-<<<<<<< HEAD
 
 ---
 
@@ -31,10 +30,3 @@
 ### Artifact Removal
 
 ![artifacts.png](fig/artifacts.png)
-=======
-> 
----
-## Development of Deblocking Techniques for Enhancing Low-Bandwidth, Low-Quality Video
-## Abstract
-> 
->>>>>>> 07837c12
